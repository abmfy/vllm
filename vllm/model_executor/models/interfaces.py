# SPDX-License-Identifier: Apache-2.0

<<<<<<< HEAD
from collections.abc import Iterable
from typing import (TYPE_CHECKING, ClassVar, Dict, List, Literal,
                    MutableSequence, Optional, Protocol, Type, Union, overload,
                    runtime_checkable)
=======
from typing import (TYPE_CHECKING, ClassVar, Literal, Optional, Protocol,
                    Union, overload, runtime_checkable)
>>>>>>> dc1440cf

import torch
from torch import Tensor
from typing_extensions import Self, TypeIs

from vllm.logger import init_logger
from vllm.model_executor.layers.quantization.base_config import (
    QuantizationConfig)
from vllm.utils import supports_kw

from .interfaces_base import is_pooling_model

if TYPE_CHECKING:
    from vllm.attention import AttentionMetadata
    from vllm.sequence import IntermediateTensors

logger = init_logger(__name__)

MultiModalEmbeddings = Union[list[Tensor], Tensor, tuple[Tensor, ...]]
"""
The output embeddings must be one of the following formats:

- A list or tuple of 2D tensors, where each tensor corresponds to
    each input multimodal data item (e.g, image).
- A single 3D tensor, with the batch dimension grouping the 2D tensors.
"""


@runtime_checkable
class SupportsMultiModal(Protocol):
    """The interface required for all multi-modal models."""

    supports_multimodal: ClassVar[Literal[True]] = True
    """
    A flag that indicates this model supports multi-modal inputs.

    Note:
        There is no need to redefine this flag if this class is in the
        MRO of your model class.
    """

    def get_multimodal_embeddings(
            self, **kwargs: object) -> Optional[MultiModalEmbeddings]:
        """
        Returns multimodal embeddings generated from multimodal kwargs 
        to be merged with text embeddings.

        Note:
            The returned multimodal embeddings must be in the same order as
            the appearances of their corresponding multimodal data item in the
            input prompt.
        """
        ...

    def get_language_model(self) -> torch.nn.Module:
        """
        Returns the underlying language model used for text generation.

        This is typically the `torch.nn.Module` instance responsible for 
        processing the merged multimodal embeddings and producing hidden states

        Returns:
            torch.nn.Module: The core language model component.
        """
        ...

    # Only for models that support v0 chunked prefill
    # TODO(ywang96): Remove this overload once v0 is deprecated
    @overload
    def get_input_embeddings(
        self,
        input_ids: Tensor,
        multimodal_embeddings: Optional[MultiModalEmbeddings] = None,
        attn_metadata: Optional["AttentionMetadata"] = None,
    ) -> Tensor:
        ...

    @overload
    def get_input_embeddings(
        self,
        input_ids: Tensor,
        multimodal_embeddings: Optional[MultiModalEmbeddings] = None,
    ) -> Tensor:
        """
        Returns the input embeddings merged from the text embeddings from 
        input_ids and the multimodal embeddings generated from multimodal 
        kwargs.
        """
        ...


# We can't use runtime_checkable with ClassVar for issubclass checks
# so we need to treat the class as an instance and use isinstance instead
@runtime_checkable
class _SupportsMultiModalType(Protocol):
    supports_multimodal: Literal[True]


@overload
def supports_multimodal(
        model: type[object]) -> TypeIs[type[SupportsMultiModal]]:
    ...


@overload
def supports_multimodal(model: object) -> TypeIs[SupportsMultiModal]:
    ...


def supports_multimodal(
    model: Union[type[object], object],
) -> Union[TypeIs[type[SupportsMultiModal]], TypeIs[SupportsMultiModal]]:
    if isinstance(model, type):
        return isinstance(model, _SupportsMultiModalType)

    return isinstance(model, SupportsMultiModal)


@runtime_checkable
class SupportsLoRA(Protocol):
    """The interface required for all models that support LoRA."""

    supports_lora: ClassVar[Literal[True]] = True
    """
    A flag that indicates this model supports LoRA.

    Note:
        There is no need to redefine this flag if this class is in the
        MRO of your model class.
    """
    # The `embedding_module` and `embedding_padding_modules`
    # are empty by default.
    embedding_modules: ClassVar[dict[str, str]] = {}
    embedding_padding_modules: ClassVar[list[str]] = []
    packed_modules_mapping: ClassVar[dict[str, list[str]]] = {}


# We can't use runtime_checkable with ClassVar for issubclass checks
# so we need to treat the class as an instance and use isinstance instead
@runtime_checkable
class _SupportsLoRAType(Protocol):
    supports_lora: Literal[True]

    packed_modules_mapping: dict[str, list[str]]
    embedding_modules: dict[str, str]
    embedding_padding_modules: list[str]


@overload
def supports_lora(model: type[object]) -> TypeIs[type[SupportsLoRA]]:
    ...


@overload
def supports_lora(model: object) -> TypeIs[SupportsLoRA]:
    ...


def supports_lora(
    model: Union[type[object], object],
) -> Union[TypeIs[type[SupportsLoRA]], TypeIs[SupportsLoRA]]:
    result = _supports_lora(model)

    if not result:
        lora_attrs = (
            "packed_modules_mapping",
            "embedding_modules",
            "embedding_padding_modules",
        )
        missing_attrs = tuple(attr for attr in lora_attrs
                              if not hasattr(model, attr))

        if getattr(model, "supports_lora", False):
            if missing_attrs:
                logger.warning(
                    "The model (%s) sets `supports_lora=True`, "
                    "but is missing LoRA-specific attributes: %s",
                    model,
                    missing_attrs,
                )
        else:
            if not missing_attrs:
                logger.warning(
                    "The model (%s) contains all LoRA-specific attributes, "
                    "but does not set `supports_lora=True`.", model)

    return result


def _supports_lora(model: Union[type[object], object]) -> bool:
    if isinstance(model, type):
        return isinstance(model, _SupportsLoRAType)

    return isinstance(model, SupportsLoRA)


@runtime_checkable
class SupportsPP(Protocol):
    """The interface required for all models that support pipeline parallel."""

    supports_pp: ClassVar[Literal[True]] = True
    """
    A flag that indicates this model supports pipeline parallel.

    Note:
        There is no need to redefine this flag if this class is in the
        MRO of your model class.
    """

    def make_empty_intermediate_tensors(
        self,
        batch_size: int,
        dtype: torch.dtype,
        device: torch.device,
    ) -> "IntermediateTensors":
        """Called when PP rank > 0 for profiling purposes."""
        ...

    def forward(
        self,
        *,
        intermediate_tensors: Optional["IntermediateTensors"],
    ) -> Union[Tensor, "IntermediateTensors"]:
        """
        Accept {class}`IntermediateTensors` when PP rank > 0.

        Return {class}`IntermediateTensors` only for the last PP rank.
        """
        ...


# We can't use runtime_checkable with ClassVar for issubclass checks
# so we need to treat the class as an instance and use isinstance instead
@runtime_checkable
class _SupportsPPType(Protocol):
    supports_pp: Literal[True]

    def make_empty_intermediate_tensors(
        self,
        batch_size: int,
        dtype: torch.dtype,
        device: torch.device,
    ) -> "IntermediateTensors":
        ...

    def forward(
        self,
        *,
        intermediate_tensors: Optional["IntermediateTensors"],
    ) -> Union[Tensor, "IntermediateTensors"]:
        ...


@overload
def supports_pp(model: type[object]) -> TypeIs[type[SupportsPP]]:
    ...


@overload
def supports_pp(model: object) -> TypeIs[SupportsPP]:
    ...


def supports_pp(
    model: Union[type[object], object],
) -> Union[bool, TypeIs[type[SupportsPP]], TypeIs[SupportsPP]]:
    supports_attributes = _supports_pp_attributes(model)
    supports_inspect = _supports_pp_inspect(model)

    if supports_attributes and not supports_inspect:
        logger.warning(
            "The model (%s) sets `supports_pp=True`, but does not accept "
            "`intermediate_tensors` in its `forward` method", model)

    if not supports_attributes:
        pp_attrs = ("make_empty_intermediate_tensors", )
        missing_attrs = tuple(attr for attr in pp_attrs
                              if not hasattr(model, attr))

        if getattr(model, "supports_pp", False):
            if missing_attrs:
                logger.warning(
                    "The model (%s) sets `supports_pp=True`, "
                    "but is missing PP-specific attributes: %s",
                    model,
                    missing_attrs,
                )
        else:
            if not missing_attrs:
                logger.warning(
                    "The model (%s) contains all PP-specific attributes, "
                    "but does not set `supports_pp=True`.", model)

    return supports_attributes and supports_inspect


def _supports_pp_attributes(model: Union[type[object], object]) -> bool:
    if isinstance(model, type):
        return isinstance(model, _SupportsPPType)

    return isinstance(model, SupportsPP)


def _supports_pp_inspect(model: Union[type[object], object]) -> bool:
    model_forward = getattr(model, "forward", None)
    if not callable(model_forward):
        return False

    return supports_kw(model_forward, "intermediate_tensors")


@runtime_checkable
class HasInnerState(Protocol):
    """The interface required for all models that has inner state."""

    has_inner_state: ClassVar[Literal[True]] = True
    """
        A flag that indicates this model has inner state.
        Models that has inner state usually need access to the scheduler_config
        for max_num_seqs, etc. True for e.g. both Mamba and Jamba.
    """


@runtime_checkable
class _HasInnerStateType(Protocol):
    has_inner_state: ClassVar[Literal[True]]


@overload
def has_inner_state(model: object) -> TypeIs[HasInnerState]:
    ...


@overload
def has_inner_state(model: type[object]) -> TypeIs[type[HasInnerState]]:
    ...


def has_inner_state(
    model: Union[type[object], object]
) -> Union[TypeIs[type[HasInnerState]], TypeIs[HasInnerState]]:
    if isinstance(model, type):
        return isinstance(model, _HasInnerStateType)

    return isinstance(model, HasInnerState)


@runtime_checkable
class IsAttentionFree(Protocol):
    """The interface required for all models like Mamba that lack attention,
    but do have state whose size is constant wrt the number of tokens."""

    is_attention_free: ClassVar[Literal[True]] = True
    """
        A flag that indicates this model has no attention.
        Used for block manager and attention backend selection.
        True for Mamba but not Jamba.
    """


@runtime_checkable
class _IsAttentionFreeType(Protocol):
    is_attention_free: ClassVar[Literal[True]]


@overload
def is_attention_free(model: object) -> TypeIs[IsAttentionFree]:
    ...


@overload
def is_attention_free(model: type[object]) -> TypeIs[type[IsAttentionFree]]:
    ...


def is_attention_free(
    model: Union[type[object], object]
) -> Union[TypeIs[type[IsAttentionFree]], TypeIs[IsAttentionFree]]:
    if isinstance(model, type):
        return isinstance(model, _IsAttentionFreeType)

    return isinstance(model, IsAttentionFree)


@runtime_checkable
class IsHybrid(Protocol):
    """The interface required for all models like Jamba that have both
    attention and mamba blocks, indicates that 
    hf_config has 'layers_block_type'"""

    is_hybrid: ClassVar[Literal[True]] = True
    """
        A flag that indicates this model has both mamba and attention blocks
        , also indicates that the model's hf_config has 
        'layers_block_type' """


@runtime_checkable
class _IsHybridType(Protocol):
    is_hybrid: ClassVar[Literal[True]]


@overload
def is_hybrid(model: object) -> TypeIs[IsHybrid]:
    ...


@overload
def is_hybrid(model: type[object]) -> TypeIs[type[IsHybrid]]:
    ...


def is_hybrid(
    model: Union[type[object], object]
) -> Union[TypeIs[type[IsHybrid]], TypeIs[IsHybrid]]:
    if isinstance(model, type):
        return isinstance(model, _IsHybridType)

    return isinstance(model, IsHybrid)


@runtime_checkable
class IsMixtureOfExperts(Protocol):
    """
    Check if the model is a mixture of experts (MoE) model.
    """

    expert_weights: MutableSequence[Iterable[Tensor]]
    """
    Expert weights saved in this rank.

    The first dimension is the layer, and the second dimension is different
    parameters in the layer, e.g. up/down projection weights.
    """

    num_moe_layers: int
    """Number of MoE layers in this model."""

    num_expert_groups: int
    """Number of expert groups in this model."""

    num_logical_experts: int
    """Number of logical experts in this model."""

    num_physical_experts: int
    """Number of physical experts in this model."""

    num_local_physical_experts: int
    """Number of local physical experts in this model."""

    num_routed_experts: int
    """Number of routed experts in this model."""

    num_shared_experts: int
    """Number of shared experts in this model."""

    num_redundant_experts: int
    """Number of redundant experts in this model."""


def is_mixture_of_experts(model: object) -> TypeIs[IsMixtureOfExperts]:
    return isinstance(model, IsMixtureOfExperts)


@runtime_checkable
class HasNoOps(Protocol):
    has_noops: ClassVar[Literal[True]] = True


@runtime_checkable
class _HasNoOpsType(Protocol):
    has_noops: ClassVar[Literal[True]]


@overload
def has_noops(model: object) -> TypeIs[HasNoOps]:
    ...


@overload
def has_noops(model: type[object]) -> TypeIs[type[HasNoOps]]:
    ...


def has_noops(
    model: Union[type[object], object]
) -> Union[TypeIs[type[HasNoOps]], TypeIs[HasNoOps]]:
    if isinstance(model, type):
        return isinstance(model, _HasNoOpsType)

    return isinstance(model, HasNoOps)


@runtime_checkable
class SupportsCrossEncoding(Protocol):
    """The interface required for all models that support cross encoding."""

    supports_cross_encoding: ClassVar[Literal[True]] = True


@overload
def supports_cross_encoding(
        model: type[object]) -> TypeIs[type[SupportsCrossEncoding]]:
    ...


@overload
def supports_cross_encoding(model: object) -> TypeIs[SupportsCrossEncoding]:
    ...


def _supports_cross_encoding(
    model: Union[type[object], object],
) -> Union[TypeIs[type[SupportsCrossEncoding]], TypeIs[SupportsCrossEncoding]]:

    if isinstance(model, type):
        return isinstance(model, SupportsCrossEncoding)

    return isinstance(model, SupportsCrossEncoding)


def supports_cross_encoding(
    model: Union[type[object], object],
) -> Union[TypeIs[type[SupportsCrossEncoding]], TypeIs[SupportsCrossEncoding]]:
    return is_pooling_model(model) and _supports_cross_encoding(model)


class SupportsQuant:
    """The interface required for all models that support quantization."""

    packed_modules_mapping: ClassVar[dict[str, list[str]]] = {}
    quant_config: Optional[QuantizationConfig] = None

    def __new__(cls, *args, **kwargs) -> Self:
        instance = super().__new__(cls)
        quant_config = cls._find_quant_config(*args, **kwargs)
        if quant_config is not None:
            instance.quant_config = quant_config
            instance.quant_config.packed_modules_mapping.update(
                cls.packed_modules_mapping)
        return instance

    @staticmethod
    def _find_quant_config(*args, **kwargs) -> Optional[QuantizationConfig]:
        from vllm.config import VllmConfig  # avoid circular import

        args_values = list(args) + list(kwargs.values())
        for arg in args_values:
            if isinstance(arg, VllmConfig):
                return arg.quant_config

            if isinstance(arg, QuantizationConfig):
                return arg

        return None


@runtime_checkable
class SupportsTranscription(Protocol):
    """The interface required for all models that support transcription."""

    supports_transcription: ClassVar[Literal[True]] = True


@overload
def supports_transcription(
        model: type[object]) -> TypeIs[type[SupportsTranscription]]:
    ...


@overload
def supports_transcription(model: object) -> TypeIs[SupportsTranscription]:
    ...


def supports_transcription(
    model: Union[type[object], object],
) -> Union[TypeIs[type[SupportsTranscription]], TypeIs[SupportsTranscription]]:
    if isinstance(model, type):
        return isinstance(model, SupportsTranscription)

    return isinstance(model, SupportsTranscription)


@runtime_checkable
class SupportsV0Only(Protocol):
    """Models with this interface are not compatible with V1 vLLM."""

    supports_v0_only: ClassVar[Literal[True]] = True


@overload
def supports_v0_only(model: type[object]) -> TypeIs[type[SupportsV0Only]]:
    ...


@overload
def supports_v0_only(model: object) -> TypeIs[SupportsV0Only]:
    ...


def supports_v0_only(
    model: Union[type[object], object],
) -> Union[TypeIs[type[SupportsV0Only]], TypeIs[SupportsV0Only]]:
    if isinstance(model, type):
        return isinstance(model, SupportsV0Only)

    return isinstance(model, SupportsV0Only)<|MERGE_RESOLUTION|>--- conflicted
+++ resolved
@@ -1,14 +1,8 @@
 # SPDX-License-Identifier: Apache-2.0
 
-<<<<<<< HEAD
-from collections.abc import Iterable
-from typing import (TYPE_CHECKING, ClassVar, Dict, List, Literal,
-                    MutableSequence, Optional, Protocol, Type, Union, overload,
-                    runtime_checkable)
-=======
+from collections.abc import Iterable, MutableSequence
 from typing import (TYPE_CHECKING, ClassVar, Literal, Optional, Protocol,
                     Union, overload, runtime_checkable)
->>>>>>> dc1440cf
 
 import torch
 from torch import Tensor
