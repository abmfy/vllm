# SPDX-License-Identifier: Apache-2.0

# Adapted from
# https://github.com/huggingface/transformers/blob/v4.28.0/src/transformers/models/llama/modeling_llama.py
# Copyright 2023 The vLLM team.
# Copyright 2023 DeepSeek-AI and the HuggingFace Inc. team. All rights reserved.
#
# This code is based on EleutherAI's GPT-NeoX library and the GPT-NeoX
# and OPT implementations in this library. It has been modified from its
# original forms to accommodate minor architectural differences compared
# to GPT-NeoX and OPT used by the Meta AI team that trained the model.
#
# Licensed under the Apache License, Version 2.0 (the "License");
# you may not use this file except in compliance with the License.
# You may obtain a copy of the License at
#
#     http://www.apache.org/licenses/LICENSE-2.0
#
# Unless required by applicable law or agreed to in writing, software
# distributed under the License is distributed on an "AS IS" BASIS,
# WITHOUT WARRANTIES OR CONDITIONS OF ANY KIND, either express or implied.
# See the License for the specific language governing permissions and
# limitations under the License.
"""Inference-only Deepseek model."""
<<<<<<< HEAD
import typing
from typing import Any, Dict, Iterable, List, Optional, Set, Tuple, Union
=======
from collections.abc import Iterable
from typing import Any, Optional, Union
>>>>>>> dc1440cf

import torch
from torch import nn
from transformers import PretrainedConfig

from vllm.attention import Attention
from vllm.config import CacheConfig, VllmConfig, get_current_vllm_config
from vllm.distributed import (get_pp_group, get_tensor_model_parallel_rank,
                              get_tensor_model_parallel_world_size,
                              tensor_model_parallel_all_reduce)
from vllm.distributed.parallel_state import get_ep_group
from vllm.forward_context import get_forward_context
from vllm.model_executor.layers.activation import SiluAndMul
from vllm.model_executor.layers.fused_moe import fused_moe
from vllm.model_executor.layers.layernorm import RMSNorm
from vllm.model_executor.layers.linear import (MergedColumnParallelLinear,
                                               QKVParallelLinear,
                                               ReplicatedLinear,
                                               RowParallelLinear)
from vllm.model_executor.layers.logits_processor import LogitsProcessor
from vllm.model_executor.layers.quantization import QuantizationConfig
from vllm.model_executor.layers.rotary_embedding import get_rope
from vllm.model_executor.layers.vocab_parallel_embedding import (
    ParallelLMHead, VocabParallelEmbedding)
from vllm.model_executor.model_loader.weight_utils import default_weight_loader
from vllm.model_executor.sampling_metadata import SamplingMetadata
from vllm.sequence import IntermediateTensors

from .interfaces import IsMixtureOfExperts, SupportsPP
from .utils import (AutoWeightsLoader, extract_layer_index,
                    is_pp_missing_parameter,
                    make_empty_intermediate_tensors_factory, make_layers,
                    maybe_prefix)


class DeepseekMLP(nn.Module):

    def __init__(
        self,
        hidden_size: int,
        intermediate_size: int,
        hidden_act: str,
        quant_config: Optional[QuantizationConfig] = None,
        reduce_results: bool = True,
        prefix: str = "",
    ) -> None:
        super().__init__()
        self.gate_up_proj = MergedColumnParallelLinear(
            hidden_size, [intermediate_size] * 2,
            bias=False,
            quant_config=quant_config)
        self.down_proj = RowParallelLinear(intermediate_size,
                                           hidden_size,
                                           bias=False,
                                           quant_config=quant_config,
                                           reduce_results=reduce_results)
        if hidden_act != "silu":
            raise ValueError(f"Unsupported activation: {hidden_act}. "
                             "Only silu is supported for now.")
        self.act_fn = SiluAndMul()

    def forward(self, x):
        gate_up, _ = self.gate_up_proj(x)
        x = self.act_fn(gate_up)
        x, _ = self.down_proj(x)
        return x


class DeepseekMoE(nn.Module):

    def __init__(
        self,
        layer_idx: int,
        config: PretrainedConfig,
        quant_config: Optional[QuantizationConfig] = None,
        prefix: str = "",
    ):
        super().__init__()
        self.layer_idx = layer_idx
        self.config = config
        self.rank = get_tensor_model_parallel_rank()
        self.tp_size = get_tensor_model_parallel_world_size()
        self.ep_group = get_ep_group()
        self.ep_rank = self.ep_group.rank
        self.ep_size = self.ep_group.world_size
        self.n_routed_experts: int = config.n_routed_experts
        self.n_shared_experts: int = config.n_shared_experts
        self.top_k = config.num_experts_per_tok
        if self.tp_size > self.n_routed_experts:
            raise ValueError(
                f"Tensor parallel size {self.tp_size} is greater than "
                f"the number of experts {self.n_routed_experts}.")

        # Load balancing settings.
        # Currently, `n_redundant_experts` equals to `n_extra_experts`.
        vllm_config = get_current_vllm_config()
        self.n_extra_experts = vllm_config.parallel_config.num_extra_experts
        self.n_physical_experts = self.n_routed_experts + self.n_extra_experts
        self.n_logical_experts = self.n_routed_experts
        self.n_redundant_experts = (self.n_physical_experts -
                                    self.n_logical_experts)
        self.n_local_physical_experts = self.n_physical_experts // self.ep_size

        self.physical_expert_start = (self.ep_rank *
                                      self.n_local_physical_experts)
        self.physical_expert_end = (self.physical_expert_start +
                                    self.n_local_physical_experts)

        self.experts = nn.ModuleList([
            DeepseekMLP(hidden_size=config.hidden_size,
                        intermediate_size=config.moe_intermediate_size,
                        hidden_act=config.hidden_act,
                        quant_config=quant_config,
                        reduce_results=False)
            # TODO(bowen): Work together with EP
            for idx in range(self.n_routed_experts)
        ])
        self.pack_params()

        self.gate = ReplicatedLinear(config.hidden_size,
                                     self.n_routed_experts,
                                     bias=False,
                                     quant_config=None)

        if config.n_shared_experts is not None:
            intermediate_size = (config.moe_intermediate_size *
                                 config.n_shared_experts)
            self.shared_experts = DeepseekMLP(
                hidden_size=config.hidden_size,
                intermediate_size=intermediate_size,
                hidden_act=config.hidden_act,
                quant_config=quant_config,
                reduce_results=False,
            )

    def get_weights(self) -> List[torch.Tensor]:
        ret: List[torch.Tensor] = []
        for weight in [self.gate_proj_weight, self.down_proj_weight]:
            weight = typing.cast(
                Union[torch.Tensor, Tuple[torch.Tensor, torch.Tensor]], weight)
            if isinstance(weight, torch.Tensor):
                assert weight.is_contiguous()
                ret.append(weight.view(self.n_local_physical_experts, -1))
            else:
                # FP8 weights
                assert weight[0].element_size() == 1
                assert weight[0].is_contiguous()
                assert weight[1].is_contiguous()
                ret.append(weight[0].view(torch.int8).view(
                    self.n_local_physical_experts, -1))
                ret.append(weight[1].view(self.n_local_physical_experts, -1))
        return ret

    def pack_params(self):
        w1 = []
        w2 = []
        for expert in self.experts:
            w1.append(expert.gate_up_proj.weight)
            w2.append(expert.down_proj.weight)
        self.w1 = torch._utils._flatten_dense_tensors(w1)
        w1s = torch._utils._unflatten_dense_tensors(self.w1, w1)
        for data, param in zip(w1s, w1):
            param.data = data
        self.w1 = self.w1.view(len(w1), *w1s[0].shape)

        self.w2 = torch._utils._flatten_dense_tensors(w2)
        w2s = torch._utils._unflatten_dense_tensors(self.w2, w2)
        for data, param in zip(w2s, w2):
            param.data = data

        self.w2 = self.w2.view(len(w2), *w2s[0].shape)

    def forward(self, hidden_states: torch.Tensor) -> torch.Tensor:
        num_tokens, hidden_dim = hidden_states.shape
        hidden_states = hidden_states.view(-1, hidden_dim)
        if self.config.n_shared_experts is not None:
            shared_output = self.shared_experts(hidden_states)
        # router_logits: (num_tokens, n_experts)
        router_logits, _ = self.gate(hidden_states)
        final_hidden_states, topk_ids = fused_moe(
            hidden_states,
            self.w1,
            self.w2,
            router_logits,
            self.top_k,
            renormalize=self.config.norm_topk_prob,
            inplace=True,
            return_topk_ids=True)

        # Collect expert load statistics
        forward_context = get_forward_context()
        if forward_context.expert_load_pass is not None:
            expert_load_pass = forward_context.expert_load_pass
            local_mask = (topk_ids >= self.physical_expert_start) & (
                topk_ids < self.physical_expert_end)
            if local_mask.any():
                local_indices = topk_ids[
                    local_mask] - self.physical_expert_start
                counts = torch.bincount(
                    local_indices, minlength=self.n_local_physical_experts)
                expert_load_pass[self.layer_idx] += counts

        if self.config.n_shared_experts is not None:
            final_hidden_states = final_hidden_states + shared_output
        final_hidden_states = tensor_model_parallel_all_reduce(
            final_hidden_states)

        return final_hidden_states.view(num_tokens, hidden_dim)


class DeepseekAttention(nn.Module):

    def __init__(
        self,
        hidden_size: int,
        num_heads: int,
        num_kv_heads: int,
        rope_theta: float = 10000,
        rope_scaling: Optional[dict[str, Any]] = None,
        max_position_embeddings: int = 8192,
        cache_config: Optional[CacheConfig] = None,
        quant_config: Optional[QuantizationConfig] = None,
        prefix: str = "",
    ) -> None:
        super().__init__()
        self.hidden_size = hidden_size
        tp_size = get_tensor_model_parallel_world_size()
        self.total_num_heads = num_heads
        assert self.total_num_heads % tp_size == 0
        self.num_heads = self.total_num_heads // tp_size
        self.total_num_kv_heads = num_kv_heads
        if self.total_num_kv_heads >= tp_size:
            # Number of KV heads is greater than TP size, so we partition
            # the KV heads across multiple tensor parallel GPUs.
            assert self.total_num_kv_heads % tp_size == 0
        else:
            # Number of KV heads is less than TP size, so we replicate
            # the KV heads across multiple tensor parallel GPUs.
            assert tp_size % self.total_num_kv_heads == 0
        self.num_kv_heads = max(1, self.total_num_kv_heads // tp_size)
        self.head_dim = hidden_size // self.total_num_heads
        self.q_size = self.num_heads * self.head_dim
        self.kv_size = self.num_kv_heads * self.head_dim
        self.scaling = self.head_dim**-0.5
        self.rope_theta = rope_theta
        self.max_position_embeddings = max_position_embeddings

        self.qkv_proj = QKVParallelLinear(
            hidden_size,
            self.head_dim,
            self.total_num_heads,
            self.total_num_kv_heads,
            bias=False,
            quant_config=quant_config,
        )

        self.o_proj = RowParallelLinear(
            self.total_num_heads * self.head_dim,
            hidden_size,
            bias=False,
            quant_config=quant_config,
        )

        self.rotary_emb = get_rope(
            self.head_dim,
            rotary_dim=self.head_dim,
            max_position=max_position_embeddings,
            base=rope_theta,
            rope_scaling=rope_scaling,
        )
        self.attn = Attention(self.num_heads,
                              self.head_dim,
                              self.scaling,
                              num_kv_heads=self.num_kv_heads,
                              cache_config=cache_config,
                              quant_config=quant_config,
                              prefix=f"{prefix}.attn")

    def forward(
        self,
        positions: torch.Tensor,
        hidden_states: torch.Tensor,
    ) -> torch.Tensor:
        qkv, _ = self.qkv_proj(hidden_states)
        q, k, v = qkv.split([self.q_size, self.kv_size, self.kv_size], dim=-1)
        q, k = self.rotary_emb(positions, q, k)
        attn_output = self.attn(q, k, v)
        output, _ = self.o_proj(attn_output)
        return output


class DeepseekDecoderLayer(nn.Module):

    def __init__(
        self,
        config: PretrainedConfig,
        cache_config: Optional[CacheConfig] = None,
        quant_config: Optional[QuantizationConfig] = None,
        prefix: str = "",
    ) -> None:
        super().__init__()
        layer_idx = extract_layer_index(prefix)
        self.hidden_size = config.hidden_size
        rope_theta = getattr(config, "rope_theta", 10000)
        rope_scaling = getattr(config, "rope_scaling", None)
        max_position_embeddings = getattr(config, "max_position_embeddings",
                                          8192)
        self.self_attn = DeepseekAttention(
            hidden_size=self.hidden_size,
            num_heads=config.num_attention_heads,
            num_kv_heads=config.num_key_value_heads,
            rope_theta=rope_theta,
            rope_scaling=rope_scaling,
            max_position_embeddings=max_position_embeddings,
            cache_config=cache_config,
            quant_config=quant_config,
            prefix=f"{prefix}.self_attn",
        )
        if (config.n_routed_experts is not None
                and layer_idx >= config.first_k_dense_replace
                and layer_idx % config.moe_layer_freq == 0):
            self.mlp = DeepseekMoE(layer_idx=layer_idx,
                                   config=config,
                                   quant_config=quant_config,
                                   prefix=f"{prefix}.mlp")
        else:
            self.mlp = DeepseekMLP(
                hidden_size=config.hidden_size,
                intermediate_size=config.intermediate_size,
                hidden_act=config.hidden_act,
                quant_config=quant_config,
                prefix=f"{prefix}.mlp",
            )
        self.input_layernorm = RMSNorm(config.hidden_size,
                                       eps=config.rms_norm_eps)
        self.post_attention_layernorm = RMSNorm(config.hidden_size,
                                                eps=config.rms_norm_eps)

    def forward(
        self,
        positions: torch.Tensor,
        hidden_states: torch.Tensor,
        residual: Optional[torch.Tensor],
    ) -> torch.Tensor:
        # Self Attention
        if residual is None:
            residual = hidden_states
            hidden_states = self.input_layernorm(hidden_states)
        else:
            hidden_states, residual = self.input_layernorm(
                hidden_states, residual)
        hidden_states = self.self_attn(
            positions=positions,
            hidden_states=hidden_states,
        )

        # Fully Connected
        hidden_states, residual = self.post_attention_layernorm(
            hidden_states, residual)
        hidden_states = self.mlp(hidden_states)
        return hidden_states, residual


class DeepseekModel(nn.Module):

    fall_back_to_pt_during_load = False

    def __init__(self, *, vllm_config: VllmConfig, prefix: str = ""):
        super().__init__()

        config = vllm_config.model_config.hf_config
        cache_config = vllm_config.cache_config
        quant_config = vllm_config.quant_config

        self.vocab_size = config.vocab_size

        self.embed_tokens = VocabParallelEmbedding(
            config.vocab_size,
            config.hidden_size,
        )
        self.start_layer, self.end_layer, self.layers = make_layers(
            config.num_hidden_layers,
            lambda prefix: DeepseekDecoderLayer(
                config, cache_config, quant_config=quant_config, prefix=prefix
            ),
            prefix=f"{prefix}.layers")
        self.norm = RMSNorm(config.hidden_size, eps=config.rms_norm_eps)
        self.make_empty_intermediate_tensors = (
            make_empty_intermediate_tensors_factory(
                ["hidden_states", "residual"], config.hidden_size))

    def get_input_embeddings(self, input_ids: torch.Tensor) -> torch.Tensor:
        return self.embed_tokens(input_ids)

    def forward(
        self,
        input_ids: torch.Tensor,
        positions: torch.Tensor,
        intermediate_tensors: Optional[IntermediateTensors],
        inputs_embeds: Optional[torch.Tensor] = None,
    ) -> Union[torch.Tensor, IntermediateTensors]:
        if get_pp_group().is_first_rank:
            if inputs_embeds is not None:
                hidden_states = inputs_embeds
            else:
                hidden_states = self.get_input_embeddings(input_ids)
            residual = None
        else:
            hidden_states = intermediate_tensors["hidden_states"]
            residual = intermediate_tensors["residual"]
        for layer in self.layers[self.start_layer:self.end_layer]:
            hidden_states, residual = layer(positions, hidden_states, residual)
        if not get_pp_group().is_last_rank:
            return IntermediateTensors({
                "hidden_states": hidden_states,
                "residual": residual
            })
        hidden_states, _ = self.norm(hidden_states, residual)
        return hidden_states

    def load_weights(self, weights: Iterable[tuple[str,
                                                   torch.Tensor]]) -> set[str]:
        stacked_params_mapping = [
            # (param_name, shard_name, shard_id)
            ("qkv_proj", "q_proj", "q"),
            ("qkv_proj", "k_proj", "k"),
            ("qkv_proj", "v_proj", "v"),
            ("gate_up_proj", "gate_proj", 0),
            ("gate_up_proj", "up_proj", 1),
        ]

        params_dict = dict(self.named_parameters())
        loaded_params: set[str] = set()
        for name, loaded_weight in weights:
            if "rotary_emb.inv_freq" in name:
                continue
            for (param_name, weight_name, shard_id) in stacked_params_mapping:
                if weight_name not in name:
                    continue
                name = name.replace(weight_name, param_name)
                # Skip loading extra bias for GPTQ models.
                if name.endswith(".bias") and name not in params_dict:
                    continue
                # Skip experts that are not assigned to this worker.
                if (("mlp.experts." in name or "mlp.shared_experts." in name)
                        and name not in params_dict):
                    continue
                if is_pp_missing_parameter(name, self):
                    continue
                param = params_dict[name]
                weight_loader = param.weight_loader
                weight_loader(param, loaded_weight, shard_id)
                break
            else:
                # Skip loading extra bias for GPTQ models.
                if name.endswith(".bias") and name not in params_dict:
                    continue
                # Skip experts that are not assigned to this worker.
                if (("mlp.experts." in name or "mlp.shared_experts." in name)
                        and name not in params_dict):
                    continue
                if is_pp_missing_parameter(name, self):
                    continue
                param = params_dict[name]
                weight_loader = getattr(param, "weight_loader",
                                        default_weight_loader)
                weight_loader(param, loaded_weight)
            loaded_params.add(name)
        return loaded_params


class DeepseekForCausalLM(nn.Module, SupportsPP, IsMixtureOfExperts):

    def __init__(self, *, vllm_config: VllmConfig, prefix: str = ""):
        super().__init__()
        config = vllm_config.model_config.hf_config
        quant_config = vllm_config.quant_config
        self.config = config
        self.quant_config = quant_config
        self.model = DeepseekModel(vllm_config=vllm_config,
                                   prefix=maybe_prefix(prefix, "model"))
        self.lm_head = ParallelLMHead(config.vocab_size,
                                      config.hidden_size,
                                      quant_config=quant_config)
        if self.config.tie_word_embeddings:
            self.lm_head.weight = self.model.embed_tokens.weight
        self.logits_processor = LogitsProcessor(config.vocab_size)
        self.make_empty_intermediate_tensors = (
            self.model.make_empty_intermediate_tensors)
        self.expert_weights = []

        # Set MoE hyperparameters
        # TODO(bowen): Add support for MTP layers
        self.num_moe_layers = (config.num_hidden_layers -
                               config.first_k_dense_replace)
        self.num_expert_groups = config.n_groups

        example_moe = typing.cast(
            DeepseekMoE, self.model.layers[config.num_hidden_layers - 1].mlp)
        self.num_logical_experts = example_moe.n_logical_experts
        self.num_physical_experts = example_moe.n_physical_experts
        self.num_local_physical_experts = example_moe.n_local_physical_experts
        self.num_routed_experts = example_moe.n_routed_experts
        self.num_shared_experts = example_moe.n_shared_experts
        self.num_redundant_experts = example_moe.n_redundant_experts

    def get_input_embeddings(self, input_ids: torch.Tensor) -> torch.Tensor:
        return self.model.get_input_embeddings(input_ids)

    def forward(
        self,
        input_ids: torch.Tensor,
        positions: torch.Tensor,
        intermediate_tensors: Optional[IntermediateTensors] = None,
        inputs_embeds: Optional[torch.Tensor] = None,
    ) -> Union[torch.Tensor, IntermediateTensors]:
        hidden_states = self.model(input_ids, positions, intermediate_tensors,
                                   inputs_embeds)
        return hidden_states

    def compute_logits(
        self,
        hidden_states: torch.Tensor,
        sampling_metadata: SamplingMetadata,
    ) -> Optional[torch.Tensor]:
        logits = self.logits_processor(self.lm_head, hidden_states,
                                       sampling_metadata)
        return logits

    def load_weights(self, weights: Iterable[tuple[str,
                                                   torch.Tensor]]) -> set[str]:
        loader = AutoWeightsLoader(self)
        loaded_weights = loader.load_weights(weights)

        # Register the expert weights.
        for layer in self.model.layers:
            assert isinstance(layer, DeepseekDecoderLayer)
            if isinstance(layer.mlp, DeepseekMoE):
                self.expert_weights.append(layer.mlp.get_weights())

        # TODO(bowen): Add support for MTP layers

        return loaded_weights<|MERGE_RESOLUTION|>--- conflicted
+++ resolved
@@ -22,13 +22,9 @@
 # See the License for the specific language governing permissions and
 # limitations under the License.
 """Inference-only Deepseek model."""
-<<<<<<< HEAD
 import typing
-from typing import Any, Dict, Iterable, List, Optional, Set, Tuple, Union
-=======
 from collections.abc import Iterable
 from typing import Any, Optional, Union
->>>>>>> dc1440cf
 
 import torch
 from torch import nn
@@ -164,11 +160,11 @@
                 reduce_results=False,
             )
 
-    def get_weights(self) -> List[torch.Tensor]:
-        ret: List[torch.Tensor] = []
+    def get_weights(self) -> list[torch.Tensor]:
+        ret: list[torch.Tensor] = []
         for weight in [self.gate_proj_weight, self.down_proj_weight]:
             weight = typing.cast(
-                Union[torch.Tensor, Tuple[torch.Tensor, torch.Tensor]], weight)
+                Union[torch.Tensor, tuple[torch.Tensor, torch.Tensor]], weight)
             if isinstance(weight, torch.Tensor):
                 assert weight.is_contiguous()
                 ret.append(weight.view(self.n_local_physical_experts, -1))
