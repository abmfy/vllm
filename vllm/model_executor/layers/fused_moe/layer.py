--- conflicted
+++ resolved
@@ -6,11 +6,7 @@
 from collections.abc import Iterable
 from dataclasses import dataclass
 from enum import Enum
-<<<<<<< HEAD
-from typing import Callable, Literal, Optional, overload
-=======
-from typing import Callable, Optional, Union
->>>>>>> f168b857
+from typing import Callable, Literal, Optional, Union, overload
 
 import torch
 import torch.nn.functional as F
@@ -1503,14 +1499,12 @@
             hidden_states = full_hidden_states[chunk_start:chunk_end, :]
             router_logits = full_router_logits[chunk_start:chunk_end, :]
 
-<<<<<<< HEAD
             eplb_kwargs = {
                 "enable_eplb": True,
                 "expert_load_view": self.expert_load_view,
                 "logical_to_physical_map": self.logical_to_physical_map,
                 "logical_replica_count": self.logical_replica_count,
             } if self.enable_eplb else {}
-=======
             assert (self.batched_hidden_states.size(0)  # type: ignore
                     >= chunk_size)
             assert (self.batched_router_logits.size(0)  # type: ignore 
@@ -1521,7 +1515,6 @@
                                                               chunk_size, :]  # type: ignore
             staged_hidden_states.copy_(hidden_states, non_blocking=True)
             staged_router_logits.copy_(router_logits, non_blocking=True)
->>>>>>> f168b857
 
             # Matrix multiply.
             final_hidden_states = self.quant_method.apply(
@@ -1580,7 +1573,6 @@
             hidden_states, router_logits = get_ep_group().dispatch(
                 hidden_states, router_logits)
 
-<<<<<<< HEAD
         eplb_kwargs = {
             "enable_eplb": True,
             "expert_load_view": self.expert_load_view,
@@ -1588,8 +1580,6 @@
             "logical_replica_count": self.logical_replica_count,
         } if self.enable_eplb else {}
 
-=======
->>>>>>> f168b857
         # Matrix multiply.
         final_hidden_states = self.quant_method.apply(
             layer=self,
